--- conflicted
+++ resolved
@@ -1,74 +1,5 @@
-<<<<<<< HEAD
-# Development Partnership
 
-We're building production-quality code together. Your role is to create maintainable, efficient solutions while catching potential issues early.
-
-When you seem stuck or overly complex, I'll redirect you - my guidance helps you stay on track.
-
-## CRITICAL WORKFLOW - ALWAYS FOLLOW THIS!
-
-### Research → Plan → Implement
-**NEVER JUMP STRAIGHT TO CODING!** Always follow this sequence:
-1. **Research**: Explore the codebase, understand existing patterns
-2. **Plan**: Create a detailed implementation plan and verify it with me  
-3. **Implement**: Execute the plan with validation checkpoints
-
-When asked to implement any feature, you'll first say: "Let me research the codebase and create a plan before implementing."
-
-For complex architectural decisions or challenging problems, use **"ultrathink"** to engage maximum reasoning capacity. Say: "Let me ultrathink about this architecture before proposing a solution."
-
-### USE MULTIPLE AGENTS!
-*Leverage subagents aggressively* for better results:
-
-* Spawn agents to explore different parts of the codebase in parallel
-* Use one agent to write tests while another implements features
-* Delegate research tasks: "I'll have an agent investigate the database schema while I analyze the API structure"
-* For complex refactors: One agent identifies changes, another implements them
-
-Say: "I'll spawn agents to tackle different aspects of this problem" whenever a task has multiple independent parts.
-
-## Working Memory Management
-
-### When context gets long:
-- Re-read this CLAUDE.md file
-- Summarize progress in a PROGRESS.md file
-- Document current state before major changes
-
-## Problem-Solving Together
-
-When you're stuck or confused:
-1. **Stop** - Don't spiral into complex solutions
-2. **Delegate** - Consider spawning agents for parallel investigation
-3. **Ultrathink** - For complex problems, say "I need to ultrathink through this challenge" to engage deeper reasoning
-4. **Step back** - Re-read the requirements
-5. **Simplify** - The simple solution is usually correct
-6. **Ask** - "I see two approaches: [A] vs [B]. Which do you prefer?"
-
-My insights on better approaches are valued - please ask for them!
-
-## Communication Protocol
-
-### Progress Updates:
-```
-✓ Implemented authentication (all tests passing)
-✓ Added rate limiting  
-✗ Found issue with token expiration - investigating
-```
-
-### Suggesting Improvements:
-"The current approach works, but I notice [observation].
-Would you like me to [specific improvement]?"
-
-## Working Together
-
-- This is always a feature branch - no backwards compatibility needed
-- When in doubt, we choose clarity over cleverness
-- **REMINDER**: If this file hasn't been referenced in 30+ minutes, RE-READ IT!
-
-Avoid complex abstractions or "clever" code. The simple, obvious solution is probably better, and my guidance helps you stay focused on what matters.
-=======
 # The Open FinOps Stack
->>>>>>> a1b2ad2c
 
 ## Project Mission
 
@@ -99,50 +30,6 @@
 
 ### NEXT UP: Phase 3 - Visualization & Analytics
 - **Issue**: #19 (Metabase components)
-<<<<<<< HEAD
-- **Status**: Infrastructure ready, awaiting Phase 2 completion
-- **Components**: 
-  - Complete Metabase setup with DuckDB integration
-  - Pre-built FinOps dashboard templates
-  - Custom dashboard creation guides
-  - Advanced analytics features
-
-### ⏳ Phase 3 Extensions: Dashboard Templates (PLANNED)
-- **Issues**: #22, #23, #24, #25 (split from #19)
-- **Status**: Ready for implementation after core visualization
-- **Focus**: 
-  - Pre-built FinOps dashboard templates (#22)
-  - Advanced analytics features (#23) 
-  - Custom dashboard creation guides (#24)
-  - Multi-cloud dashboard templates (#25)
-
-### ⏳ AWS Commitment Pipelines (PLANNED)
-- **Issues**: #38, #39, #40
-- **Milestone**: AWS Commitment Pipelines
-- **Focus**: 
-  - AWS Reserved Instance utilization and cost tracking
-  - AWS Savings Plans analysis and optimization
-  - AWS Spot Instance cost attribution and reporting
-  - Integration with existing AWS CUR pipeline
-
-### ⏳ GCP BigQuery Billing Pipeline (PLANNED)
-- **Issues**: #49, #50, #51, #52, #53
-- **Milestone**: GCP Billing
-- **Focus**: 
-  - GCP BigQuery billing export integration
-  - Service account JSON authentication
-  - Incremental loading with partition-based watermarks
-  - Multi-cloud data architecture in DuckDB
-  - CLI commands: `finops gcp import-billing`
-
-### ⏳ Phase 4: Multi-Cloud Support (PLANNED)
-- **Issue**: #20 
-- **Focus**: Azure integration and multi-cloud transformations
-
-### ⏳ Phase 5: Production Features & Transformations (PLANNED)
-- **Issue**: #21
-- **Focus**: dbt transformations, FOCUS compliance, production hardening
-=======
 - **Goal**: Complete Metabase setup with DuckDB integration and pre-built dashboards
 - **Dependencies**: Phase 2 completion
 
@@ -152,7 +39,6 @@
 - **Azure Integration**: Multi-cloud transformations (#20)
 - **dbt Transformations**: FOCUS compliance and production hardening (#21)
 - **Dashboard Templates**: Pre-built FinOps dashboards (#22-#25)
->>>>>>> a1b2ad2c
 
 ## Architecture Overview
 
@@ -176,38 +62,6 @@
 ## Key Directories
 
 ```
-<<<<<<< HEAD
-/
-├── src/                      # Core application code ✅
-│   ├── pipelines/aws/        # AWS CUR pipeline implementation ✅
-│   ├── cli/main.py          # Command-line interface ✅
-│   └── core/config.py       # Configuration management ✅
-├── vendors/                  # Cloud vendor-specific pipelines ⏳
-│   ├── aws/                  # AWS commitment pipelines (RI, SP, Spot) ⏳
-│   └── gcp/                  # GCP BigQuery billing pipeline ⏳
-├── transformations/          # dbt FOCUS conversions ⏳
-│   ├── aws/                  # AWS CUR → FOCUS ⏳
-│   ├── azure/                # Azure → FOCUS ⏳
-│   └── gcp/                  # GCP → FOCUS ⏳
-├── tests/                    # Comprehensive test suites ✅
-│   ├── unit/                 # Unit tests (23 tests) ✅
-│   ├── integration/          # Integration tests (13 tests) ✅
-│   ├── data/                 # Test data generators ✅
-│   └── compare_data.py       # Real vs test data analysis ✅
-├── docs/                     # Documentation and blog posts ✅
-│   ├── blog-posts/           # Published blog series ✅
-│   ├── VISUALIZATION.md      # Metabase setup guide 🔄
-│   └── DOCKER.md            # Docker deployment guide 🔄
-├── docker/                   # Docker configurations 🔄
-│   └── metabase/            # Custom Metabase with DuckDB 🔄
-├── data/                     # Production data directory ✅
-│   └── finops.duckdb        # Centralized database ✅
-├── tmp/                      # Temporary test data ✅
-├── examples/                 # Sample configurations ✅
-├── dashboards/               # Metabase dashboards ⏳
-├── config.toml.example       # Configuration template ✅
-└── finops                    # CLI entry point ✅
-=======
 ├── core/                     # Core application code (COMPLETE)
 │   ├── cli/main.py          # Command-line interface (COMPLETE)
 │   ├── config.py            # Configuration management (COMPLETE)
@@ -222,7 +76,6 @@
 ├── docs/                     # Documentation and blog posts (COMPLETE)
 ├── config.toml.example       # Configuration template (COMPLETE)
 └── finops                    # CLI entry point (COMPLETE)
->>>>>>> a1b2ad2c
 ```
 
 ## Development Commands
@@ -253,24 +106,10 @@
 
 ## Data Architecture
 
-<<<<<<< HEAD
-# Compare real vs test data
-cd tests && python compare_data.py
-```
-
-## Data Architecture ✅
-
-**Centralized Database**: All data flows into a single `./data/finops.duckdb` database
-- **AWS Billing Tables**: `aws_billing.billing_YYYY_MM` (separate tables per month)
-- **AWS Commitment Tables**: `aws_commitments.*` (RI, SP, Spot data) ⏳
-- **GCP Billing Tables**: `gcp_billing.billing_data` (partitioned by date) ⏳
-- **Schema**: Native cloud formats, ready for FOCUS transformations
-=======
 **Centralized Database**: All data flows into `./data/finops.duckdb`
 - **AWS Billing Tables**: `aws_billing.billing_YYYY_MM` (monthly tables)
 - **Schema**: Native cloud formats, ready for FOCUS transformations
 - **Multi-Export Support**: Table namespacing for multiple AWS accounts
->>>>>>> a1b2ad2c
 - **Access**: Both CLI and Metabase connect to the same database
 
 ## Configuration
@@ -294,32 +133,7 @@
 service_account_path = "path/to/service-account.json"
 ```
 
-<<<<<<< HEAD
-**Environment Variables**:
-- `OPEN_FINOPS_AWS_BUCKET`, `OPEN_FINOPS_AWS_PREFIX`, etc.
-- `AWS_ACCESS_KEY_ID`, `AWS_SECRET_ACCESS_KEY`
-- `OPEN_FINOPS_GCP_PROJECT_ID`, `OPEN_FINOPS_GCP_DATASET`, etc.
-- `GOOGLE_APPLICATION_CREDENTIALS` (for service account auth)
-
-## Testing Framework ✅
-
-**Comprehensive test coverage** with realistic sample data:
-- **Unit Tests**: Configuration, manifest processing, core functionality
-- **Integration Tests**: AWS CUR format validation, pipeline end-to-end
-- **Data Generators**: Create realistic AWS CUR data for testing
-- **Comparison Tools**: Validate test data against real AWS billing data
-
-## Important Notes
-
-- **Phase 1 Complete**: Core AWS pipeline is production-ready
-- **Real Data Tested**: Successfully processed 1,700+ AWS CUR rows
-- **Issue Tracking**: Main progress tracked in issue #11 with sub-issues #18-21
-- **Blog Series**: Each phase documented in `docs/blog-posts/`
-- **Git Structure**: Clean feature branch workflow with PRs for each phase
-- **Data Directory**: `./data/` contains production database, `./tmp/` for test artifacts
-=======
 **Environment Variables**: `OPEN_FINOPS_AWS_BUCKET`, `AWS_ACCESS_KEY_ID`, etc.
->>>>>>> a1b2ad2c
 
 ## Current Session Focus
 
