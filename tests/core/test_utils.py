"""Unit tests for core utility functions."""

import pytest
<<<<<<< HEAD
from core.table_utils import sanitize_table_name, create_table_name
=======
from core.naming import sanitize_table_name, create_table_name
>>>>>>> c77a8db6


class TestTableNaming:
    """Test table naming utilities."""
    
    def test_sanitize_table_name_basic(self):
        """Test basic table name sanitization."""
        assert sanitize_table_name("production-account") == "production_account"
        assert sanitize_table_name("PRODUCTION-ACCOUNT") == "production_account"
        assert sanitize_table_name("prod account") == "prod_account"
        assert sanitize_table_name("prod/account") == "prod_account"
        assert sanitize_table_name("prod\\account") == "prod_account"
    
    def test_sanitize_table_name_special_chars(self):
        """Test removing special characters."""
        assert sanitize_table_name("prod@account!") == "prodaccount"
        assert sanitize_table_name("prod#$%account") == "prodaccount"
        assert sanitize_table_name("prod.account") == "prodaccount"
    
    def test_sanitize_table_name_underscores(self):
        """Test handling of underscores."""
        assert sanitize_table_name("prod___account") == "prod_account"
        assert sanitize_table_name("_prod_") == "export_prod"  # Starts with underscore, needs prefix
        assert sanitize_table_name("__prod__account__") == "export_prod_account"  # Starts with underscore
    
    def test_sanitize_table_name_numeric_start(self):
        """Test handling names that start with numbers."""
        assert sanitize_table_name("123account") == "export_123account"
        assert sanitize_table_name("1-prod") == "export_1_prod"
        assert sanitize_table_name("999") == "export_999"
    
    def test_sanitize_table_name_empty(self):
        """Test handling empty or invalid names."""
        assert sanitize_table_name("") == "export"  # Empty string gets prefix only
        assert sanitize_table_name("---") == "export"  # All invalid chars
        assert sanitize_table_name("@#$%") == "export"  # All invalid chars
    
    def test_sanitize_table_name_long(self):
        """Test truncation of long names."""
        long_name = "a" * 100
        result = sanitize_table_name(long_name)
        assert len(result) == 50
        assert result == "a" * 50
    
    def test_create_table_name(self):
        """Test complete table name creation."""
        assert create_table_name("production", "2024-01") == "production_2024_01"
        assert create_table_name("dev-account", "2024-12") == "dev_account_2024_12"
        assert create_table_name("TEST EXPORT", "2023-06") == "test_export_2023_06"
        assert create_table_name("123-export", "2024-01") == "export_123_export_2024_01"<|MERGE_RESOLUTION|>--- conflicted
+++ resolved
@@ -1,11 +1,7 @@
 """Unit tests for core utility functions."""
 
 import pytest
-<<<<<<< HEAD
-from core.table_utils import sanitize_table_name, create_table_name
-=======
 from core.naming import sanitize_table_name, create_table_name
->>>>>>> c77a8db6
 
 
 class TestTableNaming:
