--- conflicted
+++ resolved
@@ -43,13 +43,10 @@
 *.parquet
 *.csv
 
-<<<<<<< HEAD
-=======
 # Test data
 test-data-sample/
 test-aws-cur-sample/
 
->>>>>>> 9921baa6
 # IDE
 .idea/
 .vscode/
